package web

import (
	"encoding/json"
	"fmt"
	"io/ioutil"
	"net/http"
	"path/filepath"
	"strconv"
	"strings"

	apCommon "github.com/autograde/antiplagiarism/common"
	apProto "github.com/autograde/antiplagiarism/proto"
	git "github.com/hfurubotten/autograder/entities"

	"golang.org/x/net/context"
	"google.golang.org/grpc"
)

// TODO: CHANGE THIS
var resultsBaseDir = "/home/ericfree/results"

// ManualTestPlagiarismURL is the URL used to call ManualTestPlagiarismHandler.
var ManualTestPlagiarismURL = "/event/manualtestplagiarism"

// ManualTestPlagiarismHandler is a http handler for manually triggering test builds.
func ManualTestPlagiarismHandler(w http.ResponseWriter, r *http.Request) {

	if !git.HasOrganization(r.FormValue("course")) {
		http.Error(w, "Unknown organization", 404)
		return
	}

	org, err := git.NewOrganization(r.FormValue("course"), true)
	if err != nil {
		http.Error(w, "Organization Error", 404)
		return
	}

	var labs []string
	var languages []int32
	var repos []string
	isGroup := false

	if strings.Contains(r.FormValue("labs"), "group") {
		// Get the information for groups
		isGroup = true

		// Order of labs and languages matters. They must match.
		length := len(org.GroupLabFolders)
		for i := 1; i <= length; i++ {
			if org.GroupLabFolders[i] != "" {
				labs = append(labs, org.GroupLabFolders[i])
				languages = append(languages, org.GroupLanguages[i])
			}
		}

		// The order of the repos does not matter.
		for groupName := range org.Groups {
			repos = append(repos, groupName)
		}
	} else {
		// Get the information for individuals
		isGroup = false

		// Order of labs and languages matters. They must match.
		length := len(org.IndividualLabFolders)
		for i := 1; i <= length; i++ {
			if org.IndividualLabFolders[i] != "" {
				labs = append(labs, org.IndividualLabFolders[i])
				languages = append(languages, org.IndividualLanguages[i])
			}
		}

		// The order of the repos does not matter.
		for indvName := range org.Members {
			repos = append(repos, indvName+"-labs")
		}
	}

	// Create request
	request := apProto.ApRequest{GithubOrg: org.Name,
		GithubToken:  org.AdminToken,
		StudentRepos: repos,
		LabNames:     labs,
		LabLanguages: languages}

	go callAntiplagiarism(request, org, isGroup)

	fmt.Printf("%v\n", request)
}

// callAntiplagiarism sends a request to the anti-plagiarism software.
// It takes as input request, an ApRequest (anti-plagiarism request),
// org, a database record for the class, and isGroup, whether or not
// the request if for individual or group assignments.
func callAntiplagiarism(request apProto.ApRequest, org *git.Organization, isGroup bool) {
	// Currently just on localhost.
	endpoint := "localhost:11111"
	var opts []grpc.DialOption
	// TODO: Add transport security.
	opts = append(opts, grpc.WithInsecure())

	// Create connection
	conn, err := grpc.Dial(endpoint, opts...)
	if err != nil {
		fmt.Printf("callAntiplagiarism: Error while connecting to server: %v\n", err)
		return
	}
	defer conn.Close()
	fmt.Printf("Connected to server on %v\n", endpoint)

	// Create client
	client := apProto.NewApClient(conn)

	// Send request and get response
	response, err := client.CheckPlagiarism(context.Background(), &request)

	// Check response
	if err != nil {
		fmt.Printf("callAntiplagiarism: gRPC error: %s\n", err)
		return
	} else if response.Success == false {
		fmt.Printf("callAntiplagiarism: Anti-plagiarism error: %s\n", response.Err)
		return
	} else {
		fmt.Printf("Anti-plagiarism application ran successfully.\n")
	}

	clearPreviousResults(org, isGroup)
	saveNewResults(org, isGroup)
	showAllResults(org, isGroup)
}

// clearPreviousResults clears the previous anti-plagiarim results,
// because the specific urls can change. It takes as input
// org, a database record for the class, and isGroup, whether or not
// the request if for individual or group assignments.
func clearPreviousResults(org *git.Organization, isGroup bool) {
	if isGroup {
		// Clear old group results
		// For each group
		for groupName := range org.Groups {
			// Get the Group ID
			groupID, err := strconv.Atoi(groupName[len(git.GroupRepoPrefix):])
			if err != nil {
				fmt.Printf("clearPreviousResults: Could not get group number from %s. %s\n", groupName, err)
				continue
			}

			// Get the database record
			group, _ := git.NewGroup(org.Name, groupID, false)
			// For each lab
			for labIndex := 1; labIndex <= org.GroupAssignments; labIndex++ {
				// Clear the specific lab results
				results := git.AntiPlagiarismResults{MossPct: 0.0,
					MossURL:  "",
					DuplPct:  0.0,
					DuplURL:  "",
					JplagPct: 0.0,
					JplagURL: ""}
				group.AddAntiPlagiarismResults(org.Name, labIndex, &results)
			}
			// Save the database record
			group.Save()
		}
	} else {
		// Clear old individual results
		// For each student
		for username := range org.Members {
			// Get the database record
			student, _ := git.NewMemberFromUsername(username, false)
			// For each lab
			for labIndex := 1; labIndex <= org.IndividualAssignments; labIndex++ {
				// Clear the specific lab results
				results := git.AntiPlagiarismResults{MossPct: 0,
					MossURL:  "",
					DuplPct:  0,
					DuplURL:  "",
					JplagPct: 0,
					JplagURL: ""}
				student.AddAntiPlagiarismResults(org.Name, labIndex, &results)
			}
			// Save the database record
			student.Save()
		}
	}

}

// saveNewResults saves the results in the results directory to the database.
// It takes as input org, a database record for the class, and isGroup,
// whether or not the request is for individual or group assignments.
func saveNewResults(org *git.Organization, isGroup bool) {
	// Make a slice of out tools
	tools := []string{"dupl", "jplag", "moss"}

	if isGroup {
		// For each lab
		for labIndex := 1; labIndex <= org.GroupAssignments; labIndex++ {
			lab := org.GroupLabFolders[labIndex]

			// For each tool
			for _, tool := range tools {
				resultsDir := filepath.Join(resultsBaseDir, org.Name, lab, tool)
				resultsFile := filepath.Join(resultsDir, apCommon.ResultsFileName)

				// Get the tool's results for that lab
				success := getFileResults(resultsFile, labIndex, tool, org, isGroup)
				if success {
					// TODO: Delete this file.
				}
			}
		}
	} else {
		// For each lab
		for labIndex := 1; labIndex <= org.IndividualAssignments; labIndex++ {
			lab := org.IndividualLabFolders[labIndex]

			// For each tool
			for _, tool := range tools {
				resultsDir := filepath.Join(resultsBaseDir, org.Name, lab, tool)
<<<<<<< HEAD
				resultsFile := filepath.Join(resultsDir, apCommon.ResultsFileName)
=======
				resultsFile := filepath.Join(resultsDir, "percentage.json")
>>>>>>> 738cd17a

				// Get the tool's results for that lab
				success := getFileResults(resultsFile, labIndex, tool, org, isGroup)
				if success {
					// TODO: Delete this file.
				}
			}
		}
	}
}

// getFileResults will read a results file and store the data in the database.
// It returns a bool value indicating if the function was successful or not.
// It takes as input resultsFile, the name of the results file, labIndex,
// the index of the lab, tool, which antiplagiarism tool made the file,
// org, a database record for the class, and isGroup,
// whether or not the request is for individual or group assignments.
func getFileResults(resultsFile string, labIndex int, tool string, org *git.Organization, isGroup bool) bool {
	buf, err := ioutil.ReadFile(resultsFile)
	if err != nil {
		fmt.Printf("Error reading file: %s. %s\n", resultsFile, err)
		return false
	}

	var fileResults apCommon.ResultEntries

	err = json.Unmarshal(buf, fileResults)
	if err != nil {
		fmt.Printf("Error unmarshalling results from JSON format. File: %s. %s\n", resultsFile, err)
		return false
	}

	for _, fileResult := range fileResults {

		if isGroup {
			// Make sure that this is a group
			if !strings.HasPrefix(fileResult.Repo, "group") {
				fmt.Printf("JPlag might be returning matching individual labs from previous sessions.\n")
				fmt.Printf("If that is the case, there is a group with code matching an individuals code\n")
				fmt.Printf("from another lab.\n")
				continue
			}

			length := len(fileResult.Repo)
			groupName := fileResult.Repo[:length-5]

			// Get the Group ID
			groupID, err := strconv.Atoi(groupName[len(git.GroupRepoPrefix):])
			if err != nil {
				fmt.Printf("getFileResults: Could not get group number from %s. %s\n", groupName, err)
				continue
			}

			// Get the database record
			group, _ := git.NewGroup(org.Name, groupID, false)

			// Update the results
			results := group.GetAntiPlagiarismResults(org.Name, labIndex)
			if results != nil {
				switch tool {
				case "dupl":
					results.DuplPct = fileResult.Percent
					results.DuplURL = fileResult.URL
				case "jplag":
					results.JplagPct = fileResult.Percent
					results.JplagURL = fileResult.URL
				case "moss":
					results.MossPct = fileResult.Percent
					results.MossURL = fileResult.URL
				}
				group.AddAntiPlagiarismResults(org.Name, labIndex, results)

				// Save the database record
				group.Save()
			}
		} else {
			// Make sure that this is a group
			if strings.HasPrefix(fileResult.Repo, "group") {
				fmt.Printf("JPlag might be returning matching group labs from previous sessions.\n")
				fmt.Printf("If that is the case, there is a group with code matching an individuals code\n")
				fmt.Printf("from another lab.\n")
				continue
			}

			// Get the database record
			student, _ := git.NewMemberFromUsername(fileResult.Repo, false)

			// Update the results
			results := student.GetAntiPlagiarismResults(org.Name, labIndex)
			if results != nil {
				switch tool {
				case "dupl":
					results.DuplPct = fileResult.Percent
					results.DuplURL = fileResult.URL
				case "jplag":
					results.JplagPct = fileResult.Percent
					results.JplagURL = fileResult.URL
				case "moss":
					results.MossPct = fileResult.Percent
					results.MossURL = fileResult.URL
				}
				student.AddAntiPlagiarismResults(org.Name, labIndex, results)

				// Save the database record
				student.Save()
			}
		}
	}

	return true
}

// TODO: FOR DEBUGGING ONLY
// showAllResults shows the database records after the results have been saves.
func showAllResults(org *git.Organization, isGroup bool) {
	if isGroup {
		// For each group
		for groupName := range org.Groups {
			// Get the Group ID
			groupID, err := strconv.Atoi(groupName[len(git.GroupRepoPrefix):])
			if err != nil {
				fmt.Printf("showAllResults: Could not get group number from %s. %s\n", groupName, err)
				continue
			}

			// Get the database record
			group, _ := git.NewGroup(org.Name, groupID, false)
			// For each lab
			for labIndex := 1; labIndex <= org.GroupAssignments; labIndex++ {
				results := group.GetAntiPlagiarismResults(org.Name, labIndex)
				fmt.Printf("%v\n", results)
			}
		}
	} else {
		// For each student
		for username := range org.Members {
			// Get the database record
			student, _ := git.NewMemberFromUsername(username, false)
			// For each lab
			for labIndex := 1; labIndex <= org.IndividualAssignments; labIndex++ {
				results := student.GetAntiPlagiarismResults(org.Name, labIndex)
				fmt.Printf("%v\n", results)
			}
		}
	}
}<|MERGE_RESOLUTION|>--- conflicted
+++ resolved
@@ -220,11 +220,7 @@
 			// For each tool
 			for _, tool := range tools {
 				resultsDir := filepath.Join(resultsBaseDir, org.Name, lab, tool)
-<<<<<<< HEAD
 				resultsFile := filepath.Join(resultsDir, apCommon.ResultsFileName)
-=======
-				resultsFile := filepath.Join(resultsDir, "percentage.json")
->>>>>>> 738cd17a
 
 				// Get the tool's results for that lab
 				success := getFileResults(resultsFile, labIndex, tool, org, isGroup)
